import React, { useMemo } from 'react';
import { useLocation } from 'react-router-dom';
import {
  PiList,
  PiHouse,
  PiChatCircleText,
  PiPencil,
  PiNote,
  PiChatsCircle,
  PiPenNib,
  PiMagnifyingGlass,
  PiTranslate,
  PiImages,
  PiSpeakerHighBold,
  PiGear,
  PiGlobe,
  PiX,
  PiRobot,
  PiUploadSimple,
  PiVideoCamera,
<<<<<<< HEAD
  PiSlideshow,
=======
  PiDatabase,
>>>>>>> e27e5377
} from 'react-icons/pi';
import { Outlet } from 'react-router-dom';
import Drawer, { ItemProps } from './components/Drawer';
import ButtonIcon from './components/ButtonIcon';
import '@aws-amplify/ui-react/styles.css';
import useDrawer from './hooks/useDrawer';
import useConversation from './hooks/useConversation';
import PopupInterUseCasesDemo from './components/PopupInterUseCasesDemo';
import useInterUseCases from './hooks/useInterUseCases';
import { MODELS } from './hooks/useModel';

const ragEnabled: boolean = import.meta.env.VITE_APP_RAG_ENABLED === 'true';
const agentEnabled: boolean = import.meta.env.VITE_APP_AGENT_ENABLED === 'true';
const recognizeFileEnabled: boolean =
  import.meta.env.VITE_APP_RECOGNIZE_FILE_ENABLED === 'true';
const { multiModalModelIds } = MODELS;
const multiModalEnabled: boolean = multiModalModelIds.length > 0;

const items: ItemProps[] = [
  {
    label: 'ホーム',
    to: '/',
    icon: <PiHouse />,
    display: 'usecase' as const,
  },
  {
    label: '設定情報',
    to: '/setting',
    icon: <PiGear />,
    display: 'none' as const,
  },
  {
    label: 'チャット',
    to: '/chat',
    icon: <PiChatsCircle />,
    display: 'usecase' as const,
  },
  ragEnabled
    ? {
        label: 'RAG チャット',
        to: '/rag',
        icon: <PiChatCircleText />,
        display: 'usecase' as const,
      }
    : null,
  agentEnabled
    ? {
        label: 'Agent チャット',
        to: '/agent',
        icon: <PiRobot />,
        display: 'usecase' as const,
      }
    : null,
  {
    label: '文章生成',
    to: '/generate',
    icon: <PiPencil />,
    display: 'usecase' as const,
  },
  {
    label: '要約',
    to: '/summarize',
    icon: <PiNote />,
    display: 'usecase' as const,
  },
  {
    label: '校正',
    to: '/editorial',
    icon: <PiPenNib />,
    display: 'usecase' as const,
  },
  {
    label: '翻訳',
    to: '/translate',
    icon: <PiTranslate />,
    display: 'usecase' as const,
  },
  {
    label: 'Web コンテンツ抽出',
    to: '/web-content',
    icon: <PiGlobe />,
    display: 'usecase' as const,
  },
  {
    label: '画像生成',
    to: '/image',
    icon: <PiImages />,
    display: 'usecase' as const,
  },
  {
    label: 'スライド生成',
    to: '/slide',
    icon: <PiSlideshow />,
    display: 'usecase' as const,
  },
  multiModalEnabled
    ? {
        label: '映像分析',
        to: '/video',
        icon: <PiVideoCamera />,
        display: 'usecase' as const,
      }
    : null,
  {
    label: '音声認識',
    to: '/transcribe',
    icon: <PiSpeakerHighBold />,
    display: 'tool' as const,
  },
  recognizeFileEnabled
    ? {
        label: 'ファイルアップロード',
        to: '/file',
        icon: <PiUploadSimple />,
        display: 'tool' as const,
      }
    : null,
  ragEnabled
    ? {
        label: 'Kendra 検索',
        to: '/kendra',
        icon: <PiMagnifyingGlass />,
        display: 'tool' as const,
      }
    : null,
  // Summit用
  {
    label: 'SQL 生成',
    to: '/generate-sql',
    icon: <PiDatabase />,
    display: 'summit' as const,
  },
].flatMap((i) => (i !== null ? [i] : []));

// /chat/:chatId の形式から :chatId を返す
// path が別の形式の場合は null を返す
const extractChatId = (path: string): string | null => {
  const pattern = /\/chat\/(.+)/;
  const match = path.match(pattern);

  return match ? match[1] : null;
};

const App: React.FC = () => {
  const { switchOpen: switchDrawer, opened: isOpenDrawer } = useDrawer();
  const { pathname } = useLocation();
  const { getConversationTitle } = useConversation();
  const { isShow } = useInterUseCases();

  const label = useMemo(() => {
    const chatId = extractChatId(pathname);

    if (chatId) {
      return getConversationTitle(chatId) || '';
    } else {
      return items.find((i) => i.to === pathname)?.label || '';
    }
  }, [pathname, getConversationTitle]);

  return (
    <div className="screen:w-screen screen:h-screen overflow-x-hidden">
      <main className="flex-1">
        <header className="bg-aws-squid-ink visible flex h-12 w-full items-center justify-between text-lg text-white lg:invisible lg:h-0 print:hidden">
          <div className="flex w-10 items-center justify-start">
            <button
              className="focus:ring-aws-sky mr-2 rounded-full  p-2 hover:opacity-50 focus:outline-none focus:ring-1"
              onClick={() => {
                switchDrawer();
              }}>
              <PiList />
            </button>
          </div>

          {label}

          {/* label を真ん中にするためのダミーのブロック */}
          <div className="w-10" />
        </header>

        <div
          className={`fixed -left-64 top-0 z-50 transition-all lg:left-0 lg:z-0 ${
            isOpenDrawer ? 'left-0' : '-left-64'
          }`}>
          <Drawer items={items} />
        </div>

        <div
          id="smallDrawerFiller"
          className={`${isOpenDrawer ? 'visible' : 'invisible'} lg:invisible`}>
          <div
            className="screen:h-screen fixed top-0 z-40 w-screen bg-gray-900/90"
            onClick={switchDrawer}></div>
          <ButtonIcon
            className="fixed left-64 top-0 z-40 text-white"
            onClick={switchDrawer}>
            <PiX />
          </ButtonIcon>
        </div>
        <div className="text-aws-font-color lg:ml-64" id="main">
          {/* ユースケース間連携時に表示 */}
          {isShow && <PopupInterUseCasesDemo />}
          <Outlet />
        </div>
      </main>
    </div>
  );
};

export default App;<|MERGE_RESOLUTION|>--- conflicted
+++ resolved
@@ -18,11 +18,8 @@
   PiRobot,
   PiUploadSimple,
   PiVideoCamera,
-<<<<<<< HEAD
   PiSlideshow,
-=======
   PiDatabase,
->>>>>>> e27e5377
 } from 'react-icons/pi';
 import { Outlet } from 'react-router-dom';
 import Drawer, { ItemProps } from './components/Drawer';
@@ -112,12 +109,6 @@
     icon: <PiImages />,
     display: 'usecase' as const,
   },
-  {
-    label: 'スライド生成',
-    to: '/slide',
-    icon: <PiSlideshow />,
-    display: 'usecase' as const,
-  },
   multiModalEnabled
     ? {
         label: '映像分析',
@@ -154,6 +145,12 @@
     to: '/generate-sql',
     icon: <PiDatabase />,
     display: 'summit' as const,
+  },
+  {
+    label: 'スライド生成',
+    to: '/slide',
+    icon: <PiSlideshow />,
+    display: 'usecase' as const,
   },
 ].flatMap((i) => (i !== null ? [i] : []));
 
