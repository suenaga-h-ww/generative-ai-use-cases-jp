--- conflicted
+++ resolved
@@ -15,11 +15,8 @@
   PiPen,
   PiRobot,
   PiVideoCamera,
-<<<<<<< HEAD
   PiSlideshow,
-=======
   PiDatabase,
->>>>>>> e27e5377
 } from 'react-icons/pi';
 import AwsIcon from '../assets/aws.svg?react';
 import useInterUseCases from '../hooks/useInterUseCases';
@@ -248,11 +245,10 @@
     ]);
   };
 
-<<<<<<< HEAD
+  // Summit用
   const demoSlideGenerator = () => {
     navigate(`/slide`);
-=======
-  // Summit用
+  };
 
   const demoGenerateSql = () => {
     const params: GenerateSqlPageQueryParams = {
@@ -309,7 +305,6 @@
 - ユーザIDをキーに絞込みする`,
     };
     navigate(`/generate-sql?${queryString.stringify(params)}`);
->>>>>>> e27e5377
   };
 
   return (
@@ -397,6 +392,40 @@
             description="マルチモーダルモデルによってテキストのみではなく、画像を入力することが可能になりました。こちらの機能では、映像の画像フレームとテキストを入力として LLM に分析を依頼します。"
           />
         )}
+      </div>
+
+      <h1 className="mb-6 mt-12 flex justify-center text-2xl font-bold">
+        ユースケース連携
+      </h1>
+
+      <div className="mx-20 grid gap-x-20 gap-y-5 md:grid-cols-1 xl:grid-cols-2">
+        <CardDemo
+          label="ブログ記事作成"
+          onClickDemo={demoBlog}
+          icon={<PiPen />}
+          description="複数のユースケースを組み合わせて、ブログ記事を生成します。記事の概要とサムネイル画像も自動生成することで、OGP の設定も容易になります。例として、AWS 公式サイトの情報を元に生成 AI を紹介するブログ記事を生成します。"
+        />
+        <CardDemo
+          label="議事録作成"
+          onClickDemo={demoMeetingReport}
+          icon={<PiNotebook />}
+          description="複数のユースケースを組み合わせて、会議の録音データから議事録を自動作成します。録音データの文字起こし、文字起こし結果の整形、議事録作成を人的コストをかけずに行うことが可能です。"
+        />
+      </div>
+
+      <div className="border-aws-squid-ink/50 my-6 border-b-2" />
+
+      <h1 className="mb-6 flex justify-center text-2xl font-bold">
+        AWS Summit Japan 2024 特別ユースケース
+      </h1>
+
+      <div className="mx-20 grid gap-x-20 gap-y-5 md:grid-cols-1 xl:grid-cols-2">
+        <CardDemo
+          label="SQL 生成"
+          onClickDemo={demoGenerateSql}
+          icon={<PiDatabase />}
+          description="テーブル定義の DDL を元に、指示通りに SQL を生成します。アプリケーション開発やデータ分析の効率化が期待できます。"
+        />
         <CardDemo
           label="スライド生成"
           onClickDemo={demoSlideGenerator}
@@ -404,40 +433,6 @@
           description="チャット形式でスライド資料を作成します。LLM によって構造化されたテキストを生成し、スライド資料として画面に描画します。"
         />
       </div>
-
-      <h1 className="mb-6 mt-12 flex justify-center text-2xl font-bold">
-        ユースケース連携
-      </h1>
-
-      <div className="mx-20 grid gap-x-20 gap-y-5 md:grid-cols-1 xl:grid-cols-2">
-        <CardDemo
-          label="ブログ記事作成"
-          onClickDemo={demoBlog}
-          icon={<PiPen />}
-          description="複数のユースケースを組み合わせて、ブログ記事を生成します。記事の概要とサムネイル画像も自動生成することで、OGP の設定も容易になります。例として、AWS 公式サイトの情報を元に生成 AI を紹介するブログ記事を生成します。"
-        />
-        <CardDemo
-          label="議事録作成"
-          onClickDemo={demoMeetingReport}
-          icon={<PiNotebook />}
-          description="複数のユースケースを組み合わせて、会議の録音データから議事録を自動作成します。録音データの文字起こし、文字起こし結果の整形、議事録作成を人的コストをかけずに行うことが可能です。"
-        />
-      </div>
-
-      <div className="border-aws-squid-ink/50 my-6 border-b-2" />
-
-      <h1 className="mb-6 flex justify-center text-2xl font-bold">
-        AWS Summit Japan 2024 特別ユースケース
-      </h1>
-
-      <div className="mx-20 grid gap-x-20 gap-y-5 md:grid-cols-1 xl:grid-cols-2">
-        <CardDemo
-          label="SQL 生成"
-          onClickDemo={demoGenerateSql}
-          icon={<PiDatabase />}
-          description="テーブル定義の DDL を元に、指示通りに SQL を生成します。アプリケーション開発やデータ分析の効率化が期待できます。"
-        />
-      </div>
     </div>
   );
 };
